/*
 * Licensed to the Apache Software Foundation (ASF) under one
 * or more contributor license agreements.  See the NOTICE file
 * distributed with this work for additional information
 * regarding copyright ownership.  The ASF licenses this file
 * to you under the Apache License, Version 2.0 (the
 * "License"); you may not use this file except in compliance
 * with the License.  You may obtain a copy of the License at
 *
 *   http://www.apache.org/licenses/LICENSE-2.0
 *
 * Unless required by applicable law or agreed to in writing,
 * software distributed under the License is distributed on an
 * "AS IS" BASIS, WITHOUT WARRANTIES OR CONDITIONS OF ANY
 * KIND, either express or implied.  See the License for the
 * specific language governing permissions and limitations
 * under the License.
 */

package org.apache.guacamole.auth.cas.ticket;

import com.google.common.io.BaseEncoding;
import com.google.inject.Inject;
import java.net.URI;
import java.security.InvalidKeyException;
import java.security.NoSuchAlgorithmException;
import java.security.PrivateKey;
import javax.crypto.BadPaddingException;
import javax.crypto.Cipher;
import javax.crypto.IllegalBlockSizeException;
import javax.crypto.NoSuchPaddingException;
import java.nio.charset.Charset;
<<<<<<< HEAD
=======
import java.util.HashMap;
import java.util.Map;
import java.util.Map.Entry;
import javax.xml.bind.DatatypeConverter;
>>>>>>> f5aa986e
import org.apache.guacamole.GuacamoleException;
import org.apache.guacamole.GuacamoleSecurityException;
import org.apache.guacamole.GuacamoleServerException;
import org.apache.guacamole.auth.cas.conf.ConfigurationService;
import org.apache.guacamole.net.auth.Credentials;
import org.apache.guacamole.token.TokenName;
import org.jasig.cas.client.authentication.AttributePrincipal;
import org.jasig.cas.client.validation.Assertion;
import org.jasig.cas.client.validation.Cas20ProxyTicketValidator;
import org.jasig.cas.client.validation.TicketValidationException;
import org.slf4j.Logger;
import org.slf4j.LoggerFactory;

/**
 * Service for validating ID tickets forwarded to us by the client, verifying
 * that they did indeed come from the CAS service.
 */
public class TicketValidationService {

    /**
     * Logger for this class.
     */
    private static final Logger logger = LoggerFactory.getLogger(TicketValidationService.class);
    
    /**
     * The prefix to use when generating token names.
     */
    public static final String CAS_ATTRIBUTE_TOKEN_PREFIX = "CAS_";

    /**
     * Service for retrieving CAS configuration information.
     */
    @Inject
    private ConfigurationService confService;

    /**
     * Validates and parses the given ID ticket, returning a map of all
     * available tokens for the given user based on attributes provided by the
     * CAS server.  If the ticket is invalid an exception is thrown.
     *
     * @param ticket
     *     The ID ticket to validate and parse.
     *
     * @param credentials
     *     The Credentials object to store retrieved username and
     *     password values in.
     *
     * @return
     *     A Map all of tokens for the user parsed from attributes returned
     *     by the CAS server.
     *
     * @throws GuacamoleException
     *     If the ID ticket is not valid or guacamole.properties could
     *     not be parsed.
     */
    public Map<String, String> validateTicket(String ticket,
            Credentials credentials) throws GuacamoleException {

        // Retrieve the configured CAS URL, establish a ticket validator,
        // and then attempt to validate the supplied ticket.  If that succeeds,
        // grab the principal returned by the validator.
        URI casServerUrl = confService.getAuthorizationEndpoint();
        Cas20ProxyTicketValidator validator = new Cas20ProxyTicketValidator(casServerUrl.toString());
        validator.setAcceptAnyProxy(true);
        validator.setEncoding("UTF-8");
        try {
<<<<<<< HEAD
            URI confRedirectURI = confService.getRedirectURI();
            Assertion a = validator.validate(ticket, confRedirectURI.toString());
=======
            Map<String, String> tokens = new HashMap<>();
            String confRedirectURI = confService.getRedirectURI();
            Assertion a = validator.validate(ticket, confRedirectURI);
>>>>>>> f5aa986e
            AttributePrincipal principal =  a.getPrincipal();
            Map<String, Object> ticketAttrs =
                    new HashMap<>(principal.getAttributes());

            // Retrieve username and set the credentials.
            String username = principal.getName();
            if (username == null)
                throw new GuacamoleSecurityException("No username provided by CAS.");
            
            credentials.setUsername(username);

            // Retrieve password, attempt decryption, and set credentials.
            Object credObj = ticketAttrs.remove("credential");
            if (credObj != null) {
                String clearPass = decryptPassword(credObj.toString());
                if (clearPass != null && !clearPass.isEmpty())
                    credentials.setPassword(clearPass);
            }
            
            // Convert remaining attributes that have values to Strings
            for (Entry <String, Object> attr : ticketAttrs.entrySet()) {
                String tokenName = TokenName.canonicalize(attr.getKey(),
                        CAS_ATTRIBUTE_TOKEN_PREFIX);
                Object value = attr.getValue();
                if (value != null)
                    tokens.put(tokenName, value.toString());
            }

            return tokens;

        } 
        catch (TicketValidationException e) {
            throw new GuacamoleException("Ticket validation failed.", e);
        }

    }

    /**
     * Takes an encrypted string representing a password provided by
     * the CAS ClearPass service and decrypts it using the private
     * key configured for this extension.  Returns null if it is
     * unable to decrypt the password.
     *
     * @param encryptedPassword
     *     A string with the encrypted password provided by the
     *     CAS service.
     *
     * @return
     *     The decrypted password, or null if it is unable to
     *     decrypt the password.
     *
     * @throws GuacamoleException
     *     If unable to get Guacamole configuration data
     */
    private final String decryptPassword(String encryptedPassword)
            throws GuacamoleException {

        // If we get nothing, we return nothing.
        if (encryptedPassword == null || encryptedPassword.isEmpty()) {
            logger.warn("No or empty encrypted password, no password will be available.");
            return null;
        }

        final PrivateKey clearpassKey = confService.getClearpassKey();
        if (clearpassKey == null) {
            logger.debug("No private key available to decrypt password.");
            return null;
        }

        try {

            final Cipher cipher = Cipher.getInstance(clearpassKey.getAlgorithm());

            if (cipher == null)
                throw new GuacamoleServerException("Failed to initialize cipher object with private key.");

            // Initialize the Cipher in decrypt mode.
            cipher.init(Cipher.DECRYPT_MODE, clearpassKey);

            // Decode and decrypt, and return a new string.
            final byte[] pass64 = BaseEncoding.base64().decode(encryptedPassword);
            final byte[] cipherData = cipher.doFinal(pass64);
            return new String(cipherData, Charset.forName("UTF-8"));

        }
        catch (BadPaddingException e) {
            throw new GuacamoleServerException("Bad padding when decrypting cipher data.", e);
        }
        catch (IllegalBlockSizeException e) {
            throw new GuacamoleServerException("Illegal block size while opening private key.", e);
        }
        catch (InvalidKeyException e) {
            throw new GuacamoleServerException("Specified private key for ClearPass decryption is invalid.", e);
        }
        catch (NoSuchAlgorithmException e) {
            throw new GuacamoleServerException("Unexpected algorithm for the private key.", e);
        }
        catch (NoSuchPaddingException e) {
            throw new GuacamoleServerException("No such padding trying to initialize cipher with private key.", e);
        }

    }

}<|MERGE_RESOLUTION|>--- conflicted
+++ resolved
@@ -30,13 +30,9 @@
 import javax.crypto.IllegalBlockSizeException;
 import javax.crypto.NoSuchPaddingException;
 import java.nio.charset.Charset;
-<<<<<<< HEAD
-=======
 import java.util.HashMap;
 import java.util.Map;
 import java.util.Map.Entry;
-import javax.xml.bind.DatatypeConverter;
->>>>>>> f5aa986e
 import org.apache.guacamole.GuacamoleException;
 import org.apache.guacamole.GuacamoleSecurityException;
 import org.apache.guacamole.GuacamoleServerException;
@@ -103,14 +99,9 @@
         validator.setAcceptAnyProxy(true);
         validator.setEncoding("UTF-8");
         try {
-<<<<<<< HEAD
+            Map<String, String> tokens = new HashMap<>();
             URI confRedirectURI = confService.getRedirectURI();
             Assertion a = validator.validate(ticket, confRedirectURI.toString());
-=======
-            Map<String, String> tokens = new HashMap<>();
-            String confRedirectURI = confService.getRedirectURI();
-            Assertion a = validator.validate(ticket, confRedirectURI);
->>>>>>> f5aa986e
             AttributePrincipal principal =  a.getPrincipal();
             Map<String, Object> ticketAttrs =
                     new HashMap<>(principal.getAttributes());
